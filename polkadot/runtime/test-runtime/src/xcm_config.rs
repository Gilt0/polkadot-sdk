// Copyright (C) Parity Technologies (UK) Ltd.
// This file is part of Polkadot.

// Polkadot is free software: you can redistribute it and/or modify
// it under the terms of the GNU General Public License as published by
// the Free Software Foundation, either version 3 of the License, or
// (at your option) any later version.

// Polkadot is distributed in the hope that it will be useful,
// but WITHOUT ANY WARRANTY; without even the implied warranty of
// MERCHANTABILITY or FITNESS FOR A PARTICULAR PURPOSE.  See the
// GNU General Public License for more details.

// You should have received a copy of the GNU General Public License
// along with Polkadot.  If not, see <http://www.gnu.org/licenses/>.

use frame_support::{
	parameter_types,
	traits::{Everything, Nothing},
	weights::Weight,
};
use frame_system::EnsureRoot;
use xcm::latest::prelude::*;
use xcm_builder::{
	AllowUnpaidExecutionFrom, EnsureXcmOrigin, FixedWeightBounds, SignedAccountId32AsNative,
	SignedToAccountId32,
};
use xcm_executor::{
	traits::{TransactAsset, WeightTrader},
	AssetsInHolding,
};

parameter_types! {
	pub const BaseXcmWeight: xcm::latest::Weight = Weight::from_parts(1_000, 1_000);
	pub const AnyNetwork: Option<NetworkId> = None;
	pub const MaxInstructions: u32 = 100;
	pub const MaxAssetsIntoHolding: u32 = 16;
	pub const UniversalLocation: xcm::latest::InteriorLocation = xcm::latest::Junctions::Here;
}

/// Type to convert an `Origin` type value into a `Location` value which represents an interior
/// location of this chain.
pub type LocalOriginToLocation = (
	// And a usual Signed origin to be used in XCM as a corresponding AccountId32
	SignedToAccountId32<crate::RuntimeOrigin, crate::AccountId, AnyNetwork>,
);

pub struct DoNothingRouter;
impl SendXcm for DoNothingRouter {
	type Ticket = ();
	fn validate(_dest: &mut Option<Location>, _msg: &mut Option<Xcm<()>>) -> SendResult<()> {
		Ok(((), Assets::new()))
	}
	fn deliver(_: ()) -> Result<XcmHash, SendError> {
		Ok([0; 32])
	}
}

pub type Barrier = AllowUnpaidExecutionFrom<Everything>;

pub struct DummyAssetTransactor;
impl TransactAsset for DummyAssetTransactor {
	fn deposit_asset(
		_what: &Asset,
		_who: &Location,
		_context: Option<&XcmContext>,
	) -> XcmResult {
		Ok(())
	}

	fn withdraw_asset(
		_what: &Asset,
		_who: &Location,
		_maybe_context: Option<&XcmContext>,
	) -> Result<AssetsInHolding, XcmError> {
		let asset: Asset = (Parent, 100_000).into();
		Ok(asset.into())
	}
}

pub struct DummyWeightTrader;
impl WeightTrader for DummyWeightTrader {
	fn new() -> Self {
		DummyWeightTrader
	}

	fn buy_weight(
		&mut self,
		_weight: Weight,
		_payment: AssetsInHolding,
		_context: &XcmContext,
	) -> Result<AssetsInHolding, XcmError> {
		Ok(AssetsInHolding::default())
	}
}

type OriginConverter = (
	pallet_xcm::XcmPassthrough<super::RuntimeOrigin>,
	SignedAccountId32AsNative<AnyNetwork, super::RuntimeOrigin>,
);

pub struct XcmConfig;
impl xcm_executor::Config for XcmConfig {
	type RuntimeCall = super::RuntimeCall;
	type XcmSender = DoNothingRouter;
	type AssetTransactor = DummyAssetTransactor;
	type OriginConverter = OriginConverter;
	type IsReserve = ();
	type IsTeleporter = ();
	type UniversalLocation = UniversalLocation;
	type Barrier = Barrier;
	type Weigher = FixedWeightBounds<BaseXcmWeight, super::RuntimeCall, MaxInstructions>;
	type Trader = DummyWeightTrader;
	type ResponseHandler = super::Xcm;
	type AssetTrap = super::Xcm;
	type AssetLocker = ();
	type AssetExchanger = ();
	type AssetClaims = super::Xcm;
	type SubscriptionService = super::Xcm;
	type PalletInstancesInfo = ();
	type MaxAssetsIntoHolding = MaxAssetsIntoHolding;
	type FeeManager = ();
	type MessageExporter = ();
	type UniversalAliases = Nothing;
	type CallDispatcher = super::RuntimeCall;
	type SafeCallFilter = Everything;
	type Aliasers = Nothing;
}

<<<<<<< HEAD
#[cfg(feature = "runtime-benchmarks")]
parameter_types! {
	pub ReachableDest: Option<Location> = Some(xcm::latest::Junctions::Here.into());
}

=======
>>>>>>> 689b9d91
impl pallet_xcm::Config for crate::Runtime {
	// The config types here are entirely configurable, since the only one that is sorely needed
	// is `XcmExecutor`, which will be used in unit tests located in xcm-executor.
	type RuntimeEvent = crate::RuntimeEvent;
	type ExecuteXcmOrigin = EnsureXcmOrigin<crate::RuntimeOrigin, LocalOriginToLocation>;
	type UniversalLocation = UniversalLocation;
	type SendXcmOrigin = EnsureXcmOrigin<crate::RuntimeOrigin, LocalOriginToLocation>;
	type Weigher = FixedWeightBounds<BaseXcmWeight, crate::RuntimeCall, MaxInstructions>;
	type XcmRouter = DoNothingRouter;
	type XcmExecuteFilter = Everything;
	type XcmExecutor = xcm_executor::XcmExecutor<XcmConfig>;
	type XcmTeleportFilter = Everything;
	type XcmReserveTransferFilter = Everything;
	type RuntimeOrigin = crate::RuntimeOrigin;
	type RuntimeCall = crate::RuntimeCall;
	const VERSION_DISCOVERY_QUEUE_SIZE: u32 = 100;
	type AdvertisedXcmVersion = pallet_xcm::CurrentXcmVersion;
	type Currency = crate::Balances;
	type CurrencyMatcher = ();
	type TrustedLockers = ();
	type SovereignAccountOf = ();
	type MaxLockers = frame_support::traits::ConstU32<8>;
	type MaxRemoteLockConsumers = frame_support::traits::ConstU32<0>;
	type RemoteLockConsumerIdentifier = ();
	type WeightInfo = pallet_xcm::TestWeightInfo;
	type AdminOrigin = EnsureRoot<crate::AccountId>;
}<|MERGE_RESOLUTION|>--- conflicted
+++ resolved
@@ -127,14 +127,6 @@
 	type Aliasers = Nothing;
 }
 
-<<<<<<< HEAD
-#[cfg(feature = "runtime-benchmarks")]
-parameter_types! {
-	pub ReachableDest: Option<Location> = Some(xcm::latest::Junctions::Here.into());
-}
-
-=======
->>>>>>> 689b9d91
 impl pallet_xcm::Config for crate::Runtime {
 	// The config types here are entirely configurable, since the only one that is sorely needed
 	// is `XcmExecutor`, which will be used in unit tests located in xcm-executor.
