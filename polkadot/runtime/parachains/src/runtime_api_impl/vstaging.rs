// Copyright (C) Parity Technologies (UK) Ltd.
// This file is part of Polkadot.

// Polkadot is free software: you can redistribute it and/or modify
// it under the terms of the GNU General Public License as published by
// the Free Software Foundation, either version 3 of the License, or
// (at your option) any later version.

// Polkadot is distributed in the hope that it will be useful,
// but WITHOUT ANY WARRANTY; without even the implied warranty of
// MERCHANTABILITY or FITNESS FOR A PARTICULAR PURPOSE.  See the
// GNU General Public License for more details.

// You should have received a copy of the GNU General Public License
// along with Polkadot.  If not, see <http://www.gnu.org/licenses/>.

//! Put implementations of functions from staging APIs here.

use crate::{configuration, initializer, shared};
<<<<<<< HEAD
use primitives::{vstaging::NodeFeatures, ValidatorIndex};
use sp_std::prelude::Vec;
=======
use primitives::{
	vstaging::{ApprovalVotingParams, NodeFeatures},
	ValidatorIndex,
};
use sp_std::{collections::btree_map::BTreeMap, prelude::Vec};
>>>>>>> 19de1c96

/// Implementation for `DisabledValidators`
// CAVEAT: this should only be called on the node side
// as it might produce incorrect results on session boundaries
pub fn disabled_validators<T>() -> Vec<ValidatorIndex>
where
	T: shared::Config,
{
	<shared::Pallet<T>>::disabled_validators()
}

/// Returns the current state of the node features.
pub fn node_features<T: initializer::Config>() -> NodeFeatures {
	<configuration::Pallet<T>>::config().node_features
}

/// Approval voting subsystem configuration parameteres
pub fn approval_voting_params<T: initializer::Config>() -> ApprovalVotingParams {
	let config = <configuration::Pallet<T>>::config();
	config.approval_voting_params
}<|MERGE_RESOLUTION|>--- conflicted
+++ resolved
@@ -17,16 +17,11 @@
 //! Put implementations of functions from staging APIs here.
 
 use crate::{configuration, initializer, shared};
-<<<<<<< HEAD
-use primitives::{vstaging::NodeFeatures, ValidatorIndex};
-use sp_std::prelude::Vec;
-=======
 use primitives::{
 	vstaging::{ApprovalVotingParams, NodeFeatures},
 	ValidatorIndex,
 };
-use sp_std::{collections::btree_map::BTreeMap, prelude::Vec};
->>>>>>> 19de1c96
+use sp_std::prelude::Vec;
 
 /// Implementation for `DisabledValidators`
 // CAVEAT: this should only be called on the node side
