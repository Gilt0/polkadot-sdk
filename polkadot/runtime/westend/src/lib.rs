--- conflicted
+++ resolved
@@ -1796,13 +1796,8 @@
 		}
 	}
 
-<<<<<<< HEAD
-	#[api_version(9)]
+	#[api_version(10)]
 	impl primitives::runtime_api::ParachainHost for Runtime {
-=======
-	#[api_version(10)]
-	impl primitives::runtime_api::ParachainHost<Block> for Runtime {
->>>>>>> e879c484
 		fn validators() -> Vec<ValidatorId> {
 			parachains_runtime_api_impl::validators::<Runtime>()
 		}
