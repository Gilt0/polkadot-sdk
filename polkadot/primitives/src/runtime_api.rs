// Copyright (C) Parity Technologies (UK) Ltd.
// This file is part of Polkadot.

// Polkadot is free software: you can redistribute it and/or modify
// it under the terms of the GNU General Public License as published by
// the Free Software Foundation, either version 3 of the License, or
// (at your option) any later version.

// Polkadot is distributed in the hope that it will be useful,
// but WITHOUT ANY WARRANTY; without even the implied warranty of
// MERCHANTABILITY or FITNESS FOR A PARTICULAR PURPOSE.  See the
// GNU General Public License for more details.

// You should have received a copy of the GNU General Public License
// along with Polkadot.  If not, see <http://www.gnu.org/licenses/>.

//! Runtime API module declares the `trait ParachainHost` which is part
//! of the Runtime API exposed from the Runtime to the Host.
//!
//! The functions in trait ParachainHost` can be part of the stable API
//! (which is versioned) or they can be staging (aka unstable/testing
//! functions).
//!
//! The separation outlined above is achieved with the versioned API feature
//! of `decl_runtime_apis!` and `impl_runtime_apis!`. Before moving on let's
//! see a quick example about how API versioning works.
//!
//! # Runtime API versioning crash course
//!
//! The versioning is achieved with the `api_version` attribute. It can be
//! placed on:
//! * trait declaration - represents the base version of the API.
//! * method declaration (inside a trait declaration) - represents a versioned method, which is not
//!   available in the base version.
//! * trait implementation - represents which version of the API is being implemented.
//!
//! Let's see a quick example:
//!
//! ```rust(ignore)
//! sp_api::decl_runtime_apis! {
//! 	#[api_version(2)]
//! 	pub trait MyApi {
//! 		fn fn1();
//! 		fn fn2();
//! 		#[api_version(3)]
//! 		fn fn3();
//! 		#[api_version(4)]
//! 		fn fn4();
//! 	}
//! }
//!
//! struct Runtime {}
//!
//! sp_api::impl_runtime_apis! {
//!     #[api_version(3)]
//!     impl self::MyApi<Block> for Runtime {
//!         fn fn1() {}
//!         fn fn2() {}
//!         fn fn3() {}
//!     }
//! }
//! ```
//! A new API named `MyApi` is declared with `decl_runtime_apis!`. The trait declaration
//! has got an `api_version` attribute which represents its base version - 2 in this case.
//!
//! The API has got three methods - `fn1`, `fn2`, `fn3` and `fn4`. `fn3` and `fn4` has got
//! an `api_version` attribute which makes them versioned methods. These methods do not exist
//! in the base version of the API. Behind the scenes the declaration above creates three
//! runtime APIs:
//! * `MyApiV2` with `fn1` and `fn2`
//! * `MyApiV3` with `fn1`, `fn2` and `fn3`.
//! * `MyApiV4` with `fn1`, `fn2`, `fn3` and `fn4`.
//!
//! Please note that `v4` contains all methods from `v3`, `v3` all methods from `v2` and so on.
//!
//! Back to our example. At the end runtime API is implemented for `struct Runtime` with
//! `impl_runtime_apis` macro. `api_version` attribute is attached to the `impl` block which
//! means that a version different from the base one is being implemented - in our case this
//! is `v3`.
//!
//! This version of the API contains three methods so the `impl` block has got definitions
//! for them. Note that `fn4` is not implemented as it is not part of this version of the API.
//! `impl_runtime_apis` generates a default implementation for it calling `unimplemented!()`.
//!
//! Hopefully this should be all you need to know in order to use versioned methods in the node.
//! For more details about how the API versioning works refer to `spi_api`
//! documentation [here](https://docs.substrate.io/rustdocs/latest/sp_api/macro.decl_runtime_apis.html).
//!
//! # How versioned methods are used for `ParachainHost`
//!
//! Let's introduce two types of `ParachainHost` API implementation:
//! * stable - used on stable production networks like Polkadot and Kusama. There is only one stable
//!   API at a single point in time.
//! * staging - methods that are ready for production, but will be released on Rococo first. We can
//!   batch together multiple changes and then release all of them to production, by making staging
//!   production (bump base version). We can not change or remove any method in staging after a
//!   release, as this would break Rococo. It should be ok to keep adding methods to staging across
//!   several releases. For experimental methods, you have to keep them on a separate branch until
//!   ready.
//!
//! The stable version of `ParachainHost` is indicated by the base version of the API. Any staging
//! method must use `api_version` attribute so that it is assigned to a specific version of a
//! staging API. This way in a single declaration one can see what's the stable version of
//! `ParachainHost` and what staging versions/functions are available.
//!
//! All stable API functions should use primitives from the latest version.
//! In the time of writing of this document - this is `v2`. So for example:
//! ```ignore
//! fn validators() -> Vec<v2::ValidatorId>;
//! ```
//! indicates a function from the stable `v2` API.
//!
//! All staging API functions should use primitives from `vstaging`. They should be clearly
//! separated from the stable primitives.

use crate::{
	vstaging::{self, ApprovalVotingParams},
	BlockNumber, CandidateCommitments, CandidateEvent, CandidateHash, CommittedCandidateReceipt,
	CoreState, DisputeState, ExecutorParams, GroupRotationInfo, OccupiedCoreAssumption,
	PersistedValidationData, PvfCheckStatement, ScrapedOnChainVotes, SessionIndex, SessionInfo,
	ValidatorId, ValidatorIndex, ValidatorSignature,
};
use parity_scale_codec::{Decode, Encode};
use polkadot_core_primitives as pcp;
use polkadot_parachain::primitives as ppp;
use sp_std::{collections::btree_map::BTreeMap, prelude::*};

sp_api::decl_runtime_apis! {
	/// The API for querying the state of parachains on-chain.
	#[api_version(5)]
	pub trait ParachainHost<H: Encode + Decode = pcp::v2::Hash, N: Encode + Decode = pcp::v2::BlockNumber> {
		/// Get the current validators.
		fn validators() -> Vec<ValidatorId>;

		/// Returns the validator groups and rotation info localized based on the hypothetical child
		///  of a block whose state  this is invoked on. Note that `now` in the `GroupRotationInfo`
		/// should be the successor of the number of the block.
		fn validator_groups() -> (Vec<Vec<ValidatorIndex>>, GroupRotationInfo<N>);

		/// Yields information on all availability cores as relevant to the child block.
		/// Cores are either free or occupied. Free cores can have paras assigned to them.
		fn availability_cores() -> Vec<CoreState<H, N>>;

		/// Yields the persisted validation data for the given `ParaId` along with an assumption that
		/// should be used if the para currently occupies a core.
		///
		/// Returns `None` if either the para is not registered or the assumption is `Freed`
		/// and the para already occupies a core.
		fn persisted_validation_data(para_id: ppp::Id, assumption: OccupiedCoreAssumption)
			-> Option<PersistedValidationData<H, N>>;

		/// Returns the persisted validation data for the given `ParaId` along with the corresponding
		/// validation code hash. Instead of accepting assumption about the para, matches the validation
		/// data hash against an expected one and yields `None` if they're not equal.
		fn assumed_validation_data(
			para_id: ppp::Id,
			expected_persisted_validation_data_hash: pcp::v2::Hash,
		) -> Option<(PersistedValidationData<H, N>, ppp::ValidationCodeHash)>;

		/// Checks if the given validation outputs pass the acceptance criteria.
		fn check_validation_outputs(para_id: ppp::Id, outputs: CandidateCommitments) -> bool;

		/// Returns the session index expected at a child of the block.
		///
		/// This can be used to instantiate a `SigningContext`.
		fn session_index_for_child() -> SessionIndex;

		/// Fetch the validation code used by a para, making the given `OccupiedCoreAssumption`.
		///
		/// Returns `None` if either the para is not registered or the assumption is `Freed`
		/// and the para already occupies a core.
		fn validation_code(para_id: ppp::Id, assumption: OccupiedCoreAssumption)
			-> Option<ppp::ValidationCode>;

		/// Get the receipt of a candidate pending availability. This returns `Some` for any paras
		/// assigned to occupied cores in `availability_cores` and `None` otherwise.
		fn candidate_pending_availability(para_id: ppp::Id) -> Option<CommittedCandidateReceipt<H>>;

		/// Get a vector of events concerning candidates that occurred within a block.
		fn candidate_events() -> Vec<CandidateEvent<H>>;

		/// Get all the pending inbound messages in the downward message queue for a para.
		fn dmq_contents(
			recipient: ppp::Id,
		) -> Vec<pcp::v2::InboundDownwardMessage<N>>;

		/// Get the contents of all channels addressed to the given recipient. Channels that have no
		/// messages in them are also included.
		fn inbound_hrmp_channels_contents(recipient: ppp::Id) -> BTreeMap<ppp::Id, Vec<pcp::v2::InboundHrmpMessage<N>>>;

		/// Get the validation code from its hash.
		fn validation_code_by_hash(hash: ppp::ValidationCodeHash) -> Option<ppp::ValidationCode>;

		/// Scrape dispute relevant from on-chain, backing votes and resolved disputes.
		fn on_chain_votes() -> Option<ScrapedOnChainVotes<H>>;

		/***** Added in v2 *****/

		/// Get the session info for the given session, if stored.
		///
		/// NOTE: This function is only available since parachain host version 2.
		fn session_info(index: SessionIndex) -> Option<SessionInfo>;

		/// Submits a PVF pre-checking statement into the transaction pool.
		///
		/// NOTE: This function is only available since parachain host version 2.
		fn submit_pvf_check_statement(stmt: PvfCheckStatement, signature: ValidatorSignature);

		/// Returns code hashes of PVFs that require pre-checking by validators in the active set.
		///
		/// NOTE: This function is only available since parachain host version 2.
		fn pvfs_require_precheck() -> Vec<ppp::ValidationCodeHash>;

		/// Fetch the hash of the validation code used by a para, making the given `OccupiedCoreAssumption`.
		///
		/// NOTE: This function is only available since parachain host version 2.
		fn validation_code_hash(para_id: ppp::Id, assumption: OccupiedCoreAssumption)
			-> Option<ppp::ValidationCodeHash>;

		/// Returns all onchain disputes.
		fn disputes() -> Vec<(SessionIndex, CandidateHash, DisputeState<BlockNumber>)>;

		/// Returns execution parameters for the session.
		fn session_executor_params(session_index: SessionIndex) -> Option<ExecutorParams>;

		/// Returns a list of validators that lost a past session dispute and need to be slashed.
		/// NOTE: This function is only available since parachain host version 5.
		fn unapplied_slashes() -> Vec<(SessionIndex, CandidateHash, vstaging::slashing::PendingSlashes)>;

		/// Returns a merkle proof of a validator session key.
		/// NOTE: This function is only available since parachain host version 5.
		fn key_ownership_proof(
			validator_id: ValidatorId,
		) -> Option<vstaging::slashing::OpaqueKeyOwnershipProof>;

		/// Submit an unsigned extrinsic to slash validators who lost a dispute about
		/// a candidate of a past session.
		/// NOTE: This function is only available since parachain host version 5.
		fn submit_report_dispute_lost(
			dispute_proof: vstaging::slashing::DisputeProof,
			key_ownership_proof: vstaging::slashing::OpaqueKeyOwnershipProof,
		) -> Option<()>;

<<<<<<< HEAD
		/// Approval voting configuration parameters
		#[api_version(99)]
		fn approval_voting_params() -> ApprovalVotingParams;
=======
		/***** Staging *****/

		/// Get the minimum number of backing votes for a parachain candidate.
		/// This is a staging method! Do not use on production runtimes!
		#[api_version(6)]
		fn minimum_backing_votes() -> u32;

>>>>>>> ee88408c
		/***** Asynchronous backing *****/

		/// Returns the state of parachain backing for a given para.
		/// This is a staging method! Do not use on production runtimes!
		#[api_version(99)]
		fn staging_para_backing_state(_: ppp::Id) -> Option<vstaging::BackingState<H, N>>;

		/// Returns candidate's acceptance limitations for asynchronous backing for a relay parent.
		#[api_version(99)]
		fn staging_async_backing_params() -> vstaging::AsyncBackingParams;
	}
}<|MERGE_RESOLUTION|>--- conflicted
+++ resolved
@@ -241,19 +241,15 @@
 			key_ownership_proof: vstaging::slashing::OpaqueKeyOwnershipProof,
 		) -> Option<()>;
 
-<<<<<<< HEAD
-		/// Approval voting configuration parameters
-		#[api_version(99)]
-		fn approval_voting_params() -> ApprovalVotingParams;
-=======
-		/***** Staging *****/
 
 		/// Get the minimum number of backing votes for a parachain candidate.
 		/// This is a staging method! Do not use on production runtimes!
 		#[api_version(6)]
 		fn minimum_backing_votes() -> u32;
 
->>>>>>> ee88408c
+		/// Approval voting configuration parameters
+		#[api_version(99)]
+		fn approval_voting_params() -> ApprovalVotingParams;
 		/***** Asynchronous backing *****/
 
 		/// Returns the state of parachain backing for a given para.
