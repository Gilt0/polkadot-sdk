# polkadot-sdk | CI definitions (via GitLab CI)
#
# FYI: Pipelines can be triggered manually through the web UI (if you have enough permissions)
#
# Currently, entire CI instructions are split into different subfiles. Each CI stage has a corresponding
# file which can be found here: .gitlab/pipeline/<stage_name>.yml

stages:
  - check
  - test
  - build
  - publish
  - short-benchmarks
  - zombienet
  - deploy
  - notify

workflow:
  rules:
    - if: $CI_COMMIT_TAG
    - if: $CI_COMMIT_BRANCH

variables:
<<<<<<< HEAD
=======
  CI_IMAGE: "paritytech/ci-unified:bullseye-1.70.0-2023-05-23-v20230706"
  # BUILDAH_IMAGE is defined in group variables
>>>>>>> bfb241d7
  BUILDAH_COMMAND: "buildah --storage-driver overlay2"
  BUILDAH_IMAGE: "quay.io/buildah/stable:v1.29"
  CACHE_COMPRESSION_LEVEL: "fastest"
  CI_IMAGE: "paritytech/ci-unified:bullseye-1.70.0-2023-05-23-v20230706"
  DOCKER_IMAGES_VERSION: "${CI_COMMIT_REF_NAME}-${CI_COMMIT_SHORT_SHA}"
  FF_USE_FASTZIP: "true"
  NEXTEST_FAILURE_OUTPUT: "immediate-final"
  NEXTEST_SUCCESS_OUTPUT: "final"
  RELENG_SCRIPTS_BRANCH: "master"
<<<<<<< HEAD
  ZOMBIENET_IMAGE: "docker.io/paritytech/zombienet:v1.3.59"
=======
  RUSTY_CACHIER_SINGLE_BRANCH: master
  RUSTY_CACHIER_DONT_OPERATE_ON_MAIN_BRANCH: "true"
  RUSTY_CACHIER_COMPRESSION_METHOD: zstd
  NEXTEST_FAILURE_OUTPUT: immediate-final
  NEXTEST_SUCCESS_OUTPUT: final
  ZOMBIENET_IMAGE: "docker.io/paritytech/zombienet:v1.3.65"
  DOCKER_IMAGES_VERSION: "${CI_COMMIT_REF_NAME}-${CI_COMMIT_SHORT_SHA}"
>>>>>>> bfb241d7

default:
  retry:
    max: 2
    when:
      - runner_system_failure
      - unknown_failure
      - api_failure
  interruptible: true

.collect-artifacts:
  artifacts:
    name: "${CI_JOB_NAME}_${CI_COMMIT_REF_NAME}"
    when: on_success
    expire_in: 1 days
    paths:
      - artifacts/

.collect-artifacts-short:
  artifacts:
    name: "${CI_JOB_NAME}_${CI_COMMIT_REF_NAME}"
    when: on_failure
    expire_in: 3 hours
    paths:
      - artifacts/

.prepare-env:
  before_script:
    # $WASM_BUILD_WORKSPACE_HINT enables wasm-builder to find the Cargo.lock from within generated
    # packages
    - export WASM_BUILD_WORKSPACE_HINT="$PWD"
    # Ensure that RUSTFLAGS are set correctly
    - echo $RUSTFLAGS

.common-before-script:
  before_script:
    - !reference [.job-switcher, before_script]
    - !reference [.timestamp, before_script]
    - !reference [.pipeline-stopper-vars, script]

.job-switcher:
  before_script:
    - if echo "$CI_DISABLED_JOBS" | grep -xF "$CI_JOB_NAME"; then echo "The job has been cancelled in CI settings"; exit 0; fi

.kubernetes-env:
  image: "${CI_IMAGE}"
  before_script:
    - !reference [.common-before-script, before_script]
    - !reference [.prepare-env, before_script]
  tags:
    - kubernetes-parity-build

.rust-info-script:
  script:
    - rustup show
    - cargo --version
    - rustup +nightly show
    - cargo +nightly --version

# collecting vars for pipeline stopper
# they will be used if the job fails
.pipeline-stopper-vars:
  script:
    - echo "Collecting env variables for the cancel-pipeline job"
    - echo "FAILED_JOB_URL=${CI_JOB_URL}" > pipeline-stopper.env
    - echo "FAILED_JOB_NAME=${CI_JOB_NAME}" >> pipeline-stopper.env
    - echo "PR_NUM=${CI_COMMIT_REF_NAME}" >> pipeline-stopper.env

.pipeline-stopper-artifacts:
  artifacts:
    reports:
      dotenv: pipeline-stopper.env

.docker-env:
  image: $CI_IMAGE
  before_script:
    - !reference [.common-before-script, before_script]
    - !reference [.prepare-env, before_script]
    - !reference [.rust-info-script, script]
    - !reference [.rusty-cachier, before_script]
<<<<<<< HEAD
    - !reference [.pipeline-stopper-vars, script]
  cache:
    key: cargo-$CI_COMMIT_REF_SLUG-$CI_JOB_NAME_SLUG
    fallback_keys:
      - cargo-$CI_DEFAULT_BRANCH-$CI_JOB_NAME_SLUG
    paths:
      - cargo_home
      - cargo_target_dir
    policy: pull-push
=======
>>>>>>> bfb241d7
  tags:
    - linux-docker-vm-c2

# rusty-cachier's hidden job. Parts of this job are used to instrument the pipeline's other real jobs with rusty-cachier
# rusty-cachier's commands are described here: https://gitlab.parity.io/parity/infrastructure/ci_cd/rusty-cachier/client#description
.rusty-cachier:
  before_script:
<<<<<<< HEAD
    - curl -s https://gitlab-ci-token:${CI_JOB_TOKEN}@gitlab.parity.io/parity/infrastructure/ci_cd/rusty-cachier/client/-/raw/release/util/install.sh | bash
    - mkdir -p cargo_home cargo_target_dir
    - export CARGO_HOME=$CI_PROJECT_DIR/cargo_home
    - export CARGO_TARGET_DIR=$CI_PROJECT_DIR/cargo_target_dir
    - find . \( -path ./cargo_target_dir -o -path ./cargo_home \) -prune -o -type f -exec touch -t 202005260100 {} +
    - git restore-mtime
    - rusty-cachier --version
    - rusty-cachier project touch-changed
=======
    # - curl -s https://gitlab-ci-token:${CI_JOB_TOKEN}@gitlab.parity.io/parity/infrastructure/ci_cd/rusty-cachier/client/-/raw/release/util/install.sh | bash
    # - mkdir -p cargo_home cargo_target_dir
    # - export CARGO_HOME=$CI_PROJECT_DIR/cargo_home
    # - export CARGO_TARGET_DIR=$CI_PROJECT_DIR/cargo_target_dir
    # - find . \( -path ./cargo_target_dir -o -path ./cargo_home \) -prune -o -type f -exec touch -t 202005260100 {} +
    # - git restore-mtime
    # - rusty-cachier --version
    # - rusty-cachier project touch-changed
    - echo tbd
>>>>>>> bfb241d7

.common-refs:
  rules:
    - if: $CI_PIPELINE_SOURCE == "web"
    - if: $CI_PIPELINE_SOURCE == "schedule"
    - if: $CI_COMMIT_REF_NAME == "master"
    - if: $CI_COMMIT_REF_NAME =~ /^[0-9]+$/ # PRs
    - if: $CI_COMMIT_REF_NAME =~ /^v[0-9]+\.[0-9]+.*$/ # i.e. v1.0, v2.1rc1

.test-pr-refs:
  rules:
    - if: $CI_COMMIT_REF_NAME =~ /^[0-9]+$/ # PRs

# handle the specific case where benches could store incorrect bench data because of the downstream staging runs
# exclude cargo-check-benches from such runs
.test-refs-check-benches:
  rules:
    - if: $CI_COMMIT_REF_NAME == "master" && $CI_PIPELINE_SOURCE == "pipeline"  && $CI_IMAGE =~ /staging$/
      when: never
    - if: $CI_PIPELINE_SOURCE == "web"
    - if: $CI_PIPELINE_SOURCE == "schedule"
    - if: $CI_COMMIT_REF_NAME == "master"
    - if: $CI_COMMIT_REF_NAME =~ /^[0-9]+$/ # PRs
    - if: $CI_COMMIT_REF_NAME =~ /^v[0-9]+\.[0-9]+.*$/ # i.e. v1.0, v2.1rc1

.test-refs-no-trigger:
  rules:
    - if: $CI_PIPELINE_SOURCE == "pipeline"
      when: never
    - if: $CI_PIPELINE_SOURCE == "web"
    - if: $CI_PIPELINE_SOURCE == "schedule"
    - if: $CI_COMMIT_REF_NAME == "master"
    - if: $CI_COMMIT_REF_NAME =~ /^[0-9]+$/ # PRs
    - if: $CI_COMMIT_REF_NAME =~ /^v[0-9]+\.[0-9]+.*$/ # i.e. v1.0, v2.1rc1
    - if: $CI_COMMIT_REF_NAME =~ /^ci-release-.*$/

.test-refs-no-trigger-prs-only:
  rules:
    - if: $CI_PIPELINE_SOURCE == "pipeline"
      when: never
    - if: $CI_PIPELINE_SOURCE == "web"
    - if: $CI_PIPELINE_SOURCE == "schedule"
    - if: $CI_COMMIT_REF_NAME =~ /^[0-9]+$/ # PRs

.publish-refs:
  rules:
    - if: $CI_PIPELINE_SOURCE == "pipeline"
      when: never
    - if: $CI_PIPELINE_SOURCE == "web"
    - if: $CI_PIPELINE_SOURCE == "schedule"
    - if: $CI_COMMIT_REF_NAME == "master"
    - if: $CI_COMMIT_REF_NAME =~ /^v[0-9]+\.[0-9]+.*$/ # i.e. v1.0, v2.1rc1

.build-refs:
  # publish-refs + PRs
  rules:
    - if: $CI_PIPELINE_SOURCE == "pipeline"
      when: never
    - if: $CI_PIPELINE_SOURCE == "web"
    - if: $CI_PIPELINE_SOURCE == "schedule"
    - if: $CI_COMMIT_REF_NAME == "master"
    - if: $CI_COMMIT_REF_NAME =~ /^v[0-9]+\.[0-9]+.*$/ # i.e. v1.0, v2.1rc1
    - if: $CI_COMMIT_REF_NAME =~ /^[0-9]+$/ # PRs

.zombienet-refs:
  extends: .build-refs

include:
  # weights jobs
  # - gitlab/pipeline/weights.yml
  # check jobs
  - .gitlab/pipeline/check.yml
  # test jobs
  - .gitlab/pipeline/test.yml
  # build jobs
  - .gitlab/pipeline/build.yml
  # short-benchmarks jobs
  - .gitlab/pipeline/short-benchmarks.yml
  # publish jobs
  - .gitlab/pipeline/publish.yml
  # zombienet jobs
  - .gitlab/pipeline/zombienet.yml
  # # timestamp handler
  - project: parity/infrastructure/ci_cd/shared
    ref: v0.2
    file: /common/timestamp.yml

# This job cancels the whole pipeline if any of provided jobs fail.
# In a DAG, every jobs chain is executed independently of others. The `fail_fast` principle suggests
# to fail the pipeline as soon as possible to shorten the feedback loop.
.cancel-pipeline-template:
  stage: .post
  rules:
    - if: $CI_COMMIT_REF_NAME =~ /^[0-9]+$/ # PRs
      when: on_failure
  variables:
    PROJECT_ID: "${CI_PROJECT_ID}"
    PROJECT_NAME: "${CI_PROJECT_NAME}"
    PIPELINE_ID: "${CI_PIPELINE_ID}"
    FAILED_JOB_URL: "${FAILED_JOB_URL}"
    FAILED_JOB_NAME: "${FAILED_JOB_NAME}"
    PR_NUM: "${PR_NUM}"
  trigger:
    project: "parity/infrastructure/ci_cd/pipeline-stopper"

remove-cancel-pipeline-message:
  stage: .post
  rules:
    - if: $CI_COMMIT_REF_NAME =~ /^[0-9]+$/ # PRs
  variables:
    PROJECT_ID: "${CI_PROJECT_ID}"
    PROJECT_NAME: "${CI_PROJECT_NAME}"
    PIPELINE_ID: "${CI_PIPELINE_ID}"
    FAILED_JOB_URL: "https://gitlab.com"
    FAILED_JOB_NAME: "nope"
    PR_NUM: "${CI_COMMIT_REF_NAME}"
  trigger:
    project: "parity/infrastructure/ci_cd/pipeline-stopper"
# need to copy jobs this way because otherwise gitlab will wait
# for all 3 jobs to finish instead of cancelling if one fails
cancel-pipeline-test-linux-stable1:
  extends: .cancel-pipeline-template
  needs:
    - job: "test-linux-stable 1/3"

cancel-pipeline-test-linux-stable2:
  extends: .cancel-pipeline-template
  needs:
    - job: "test-linux-stable 2/3"

cancel-pipeline-test-linux-stable3:
  extends: .cancel-pipeline-template
  needs:
    - job: "test-linux-stable 3/3"

cancel-pipeline-test-linux-stable-additional-tests:
  extends: .cancel-pipeline-template
  needs:
    - job: "test-linux-stable-additional-tests"

cancel-pipeline-test-linux-stable-slow:
  extends: .cancel-pipeline-template
  needs:
    - job: "test-linux-stable-slow"

cancel-pipeline-cargo-check-benches1:
  extends: .cancel-pipeline-template
  needs:
    - job: "cargo-check-benches 1/2"

cancel-pipeline-cargo-check-benches2:
  extends: .cancel-pipeline-template
  needs:
    - job: "cargo-check-benches 2/2"

cancel-pipeline-test-linux-stable-int:
  extends: .cancel-pipeline-template
  needs:
    - job: test-linux-stable-int

cancel-pipeline-cargo-check-each-crate-1:
  extends: .cancel-pipeline-template
  needs:
    - job: "cargo-check-each-crate 1/6"

cancel-pipeline-cargo-check-each-crate-2:
  extends: .cancel-pipeline-template
  needs:
    - job: "cargo-check-each-crate 2/6"

cancel-pipeline-cargo-check-each-crate-3:
  extends: .cancel-pipeline-template
  needs:
    - job: "cargo-check-each-crate 3/6"

cancel-pipeline-cargo-check-each-crate-4:
  extends: .cancel-pipeline-template
  needs:
    - job: "cargo-check-each-crate 4/6"

cancel-pipeline-cargo-check-each-crate-5:
  extends: .cancel-pipeline-template
  needs:
    - job: "cargo-check-each-crate 5/6"

cancel-pipeline-cargo-check-each-crate-6:
  extends: .cancel-pipeline-template
  needs:
    - job: "cargo-check-each-crate 6/6"

cancel-pipeline-cargo-check-each-crate-macos:
  extends: .cancel-pipeline-template
  needs:
    - job: cargo-check-each-crate-macos

cancel-pipeline-check-tracing:
  extends: .cancel-pipeline-template
  needs:
    - job: check-tracing

cancel-pipeline-cargo-clippy:
  extends: .cancel-pipeline-template
  needs:
    - job: cargo-clippy<|MERGE_RESOLUTION|>--- conflicted
+++ resolved
@@ -21,11 +21,8 @@
     - if: $CI_COMMIT_BRANCH
 
 variables:
-<<<<<<< HEAD
-=======
   CI_IMAGE: "paritytech/ci-unified:bullseye-1.70.0-2023-05-23-v20230706"
   # BUILDAH_IMAGE is defined in group variables
->>>>>>> bfb241d7
   BUILDAH_COMMAND: "buildah --storage-driver overlay2"
   BUILDAH_IMAGE: "quay.io/buildah/stable:v1.29"
   CACHE_COMPRESSION_LEVEL: "fastest"
@@ -35,17 +32,7 @@
   NEXTEST_FAILURE_OUTPUT: "immediate-final"
   NEXTEST_SUCCESS_OUTPUT: "final"
   RELENG_SCRIPTS_BRANCH: "master"
-<<<<<<< HEAD
-  ZOMBIENET_IMAGE: "docker.io/paritytech/zombienet:v1.3.59"
-=======
-  RUSTY_CACHIER_SINGLE_BRANCH: master
-  RUSTY_CACHIER_DONT_OPERATE_ON_MAIN_BRANCH: "true"
-  RUSTY_CACHIER_COMPRESSION_METHOD: zstd
-  NEXTEST_FAILURE_OUTPUT: immediate-final
-  NEXTEST_SUCCESS_OUTPUT: final
   ZOMBIENET_IMAGE: "docker.io/paritytech/zombienet:v1.3.65"
-  DOCKER_IMAGES_VERSION: "${CI_COMMIT_REF_NAME}-${CI_COMMIT_SHORT_SHA}"
->>>>>>> bfb241d7
 
 default:
   retry:
@@ -126,18 +113,6 @@
     - !reference [.prepare-env, before_script]
     - !reference [.rust-info-script, script]
     - !reference [.rusty-cachier, before_script]
-<<<<<<< HEAD
-    - !reference [.pipeline-stopper-vars, script]
-  cache:
-    key: cargo-$CI_COMMIT_REF_SLUG-$CI_JOB_NAME_SLUG
-    fallback_keys:
-      - cargo-$CI_DEFAULT_BRANCH-$CI_JOB_NAME_SLUG
-    paths:
-      - cargo_home
-      - cargo_target_dir
-    policy: pull-push
-=======
->>>>>>> bfb241d7
   tags:
     - linux-docker-vm-c2
 
@@ -145,7 +120,6 @@
 # rusty-cachier's commands are described here: https://gitlab.parity.io/parity/infrastructure/ci_cd/rusty-cachier/client#description
 .rusty-cachier:
   before_script:
-<<<<<<< HEAD
     - curl -s https://gitlab-ci-token:${CI_JOB_TOKEN}@gitlab.parity.io/parity/infrastructure/ci_cd/rusty-cachier/client/-/raw/release/util/install.sh | bash
     - mkdir -p cargo_home cargo_target_dir
     - export CARGO_HOME=$CI_PROJECT_DIR/cargo_home
@@ -154,17 +128,6 @@
     - git restore-mtime
     - rusty-cachier --version
     - rusty-cachier project touch-changed
-=======
-    # - curl -s https://gitlab-ci-token:${CI_JOB_TOKEN}@gitlab.parity.io/parity/infrastructure/ci_cd/rusty-cachier/client/-/raw/release/util/install.sh | bash
-    # - mkdir -p cargo_home cargo_target_dir
-    # - export CARGO_HOME=$CI_PROJECT_DIR/cargo_home
-    # - export CARGO_TARGET_DIR=$CI_PROJECT_DIR/cargo_target_dir
-    # - find . \( -path ./cargo_target_dir -o -path ./cargo_home \) -prune -o -type f -exec touch -t 202005260100 {} +
-    # - git restore-mtime
-    # - rusty-cachier --version
-    # - rusty-cachier project touch-changed
-    - echo tbd
->>>>>>> bfb241d7
 
 .common-refs:
   rules:
