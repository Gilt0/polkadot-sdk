// This file is part of Substrate.

// Copyright (C) Parity Technologies (UK) Ltd.
// SPDX-License-Identifier: Apache-2.0

// Licensed under the Apache License, Version 2.0 (the "License");
// you may not use this file except in compliance with the License.
// You may obtain a copy of the License at
//
// 	http://www.apache.org/licenses/LICENSE-2.0
//
// Unless required by applicable law or agreed to in writing, software
// distributed under the License is distributed on an "AS IS" BASIS,
// WITHOUT WARRANTIES OR CONDITIONS OF ANY KIND, either express or implied.
// See the License for the specific language governing permissions and
// limitations under the License.

//! tests that should hold for all implementations of certain traits.
//! to test implementations without duplication.

#![allow(missing_docs)]

use std::sync::Arc;

use crate::{
	AccountKeyring, BlockBuilderExt, ClientBlockImportExt, TestClientBuilder, TestClientBuilderExt,
};
use futures::executor::block_on;
use sc_block_builder::BlockBuilderBuilder;
use sc_client_api::{
	backend,
	blockchain::{Backend as BlockChainBackendT, HeaderBackend},
};
use sp_consensus::BlockOrigin;
<<<<<<< HEAD
use sp_runtime::traits::{Block as BlockT, Header as _};
=======
use sp_runtime::traits::Block as BlockT;
>>>>>>> 5e98803f
use substrate_test_runtime::Transfer;

/// helper to test the `leaves` implementation for various backends
pub fn test_leaves_for_backend<B: 'static>(backend: Arc<B>)
where
	B: backend::Backend<substrate_test_runtime::Block>,
{
	// block tree:
	// G -> A1 -> A2 -> A3 -> A4 -> A5
	// 		A1 -> B2 -> B3 -> B4
	// 			  B2 -> C3
	// 		A1 -> D2

	let mut client = TestClientBuilder::with_backend(backend.clone()).build();
	let blockchain = backend.blockchain();

	let genesis_hash = client.chain_info().genesis_hash;

	assert_eq!(blockchain.leaves().unwrap(), vec![genesis_hash]);

	// G -> A1
	let a1 = BlockBuilderBuilder::new(&client)
		.on_parent_block(genesis_hash)
		.fetch_parent_block_number(&client)
		.unwrap()
		.build()
		.unwrap()
		.build()
		.unwrap()
		.block;
	block_on(client.import(BlockOrigin::Own, a1.clone())).unwrap();
	assert_eq!(blockchain.leaves().unwrap(), vec![a1.hash()]);

	// A1 -> A2
	let a2 = BlockBuilderBuilder::new(&client)
		.on_parent_block(a1.hash())
		.fetch_parent_block_number(&client)
		.unwrap()
		.build()
		.unwrap()
		.build()
		.unwrap()
		.block;
	block_on(client.import(BlockOrigin::Own, a2.clone())).unwrap();

	assert_eq!(blockchain.leaves().unwrap(), vec![a2.hash()]);

	// A2 -> A3
	let a3 = BlockBuilderBuilder::new(&client)
		.on_parent_block(a2.hash())
		.fetch_parent_block_number(&client)
		.unwrap()
		.build()
		.unwrap()
		.build()
		.unwrap()
		.block;
	block_on(client.import(BlockOrigin::Own, a3.clone())).unwrap();

	assert_eq!(blockchain.leaves().unwrap(), vec![a3.hash()]);

	// A3 -> A4
	let a4 = BlockBuilderBuilder::new(&client)
		.on_parent_block(a3.hash())
		.fetch_parent_block_number(&client)
		.unwrap()
		.build()
		.unwrap()
		.build()
		.unwrap()
		.block;
	block_on(client.import(BlockOrigin::Own, a4.clone())).unwrap();
	assert_eq!(blockchain.leaves().unwrap(), vec![a4.hash()]);

	// A4 -> A5
	let a5 = BlockBuilderBuilder::new(&client)
		.on_parent_block(a4.hash())
		.fetch_parent_block_number(&client)
		.unwrap()
		.build()
		.unwrap()
		.build()
		.unwrap()
		.block;

	block_on(client.import(BlockOrigin::Own, a5.clone())).unwrap();
	assert_eq!(blockchain.leaves().unwrap(), vec![a5.hash()]);

	// A1 -> B2
	let mut builder = BlockBuilderBuilder::new(&client)
		.on_parent_block(a1.hash())
		.fetch_parent_block_number(&client)
		.unwrap()
		.build()
		.unwrap();

	// this push is required as otherwise B2 has the same hash as A2 and won't get imported
	builder
		.push_transfer(Transfer {
			from: AccountKeyring::Alice.into(),
			to: AccountKeyring::Ferdie.into(),
			amount: 41,
			nonce: 0,
		})
		.unwrap();
	let b2 = builder.build().unwrap().block;
	block_on(client.import(BlockOrigin::Own, b2.clone())).unwrap();
	assert_eq!(blockchain.leaves().unwrap(), vec![a5.hash(), b2.hash()]);

	// B2 -> B3
	let b3 = BlockBuilderBuilder::new(&client)
		.on_parent_block(b2.hash())
		.fetch_parent_block_number(&client)
		.unwrap()
		.build()
		.unwrap()
		.build()
		.unwrap()
		.block;

	block_on(client.import(BlockOrigin::Own, b3.clone())).unwrap();
	assert_eq!(blockchain.leaves().unwrap(), vec![a5.hash(), b3.hash()]);

	// B3 -> B4
	let b4 = BlockBuilderBuilder::new(&client)
		.on_parent_block(b3.hash())
		.fetch_parent_block_number(&client)
		.unwrap()
		.build()
		.unwrap()
		.build()
		.unwrap()
		.block;
	block_on(client.import(BlockOrigin::Own, b4.clone())).unwrap();
	assert_eq!(blockchain.leaves().unwrap(), vec![a5.hash(), b4.hash()]);

	// // B2 -> C3
	let mut builder = BlockBuilderBuilder::new(&client)
		.on_parent_block(b2.hash())
		.fetch_parent_block_number(&client)
		.unwrap()
		.build()
		.unwrap();
	// this push is required as otherwise C3 has the same hash as B3 and won't get imported
	builder
		.push_transfer(Transfer {
			from: AccountKeyring::Alice.into(),
			to: AccountKeyring::Ferdie.into(),
			amount: 1,
			nonce: 1,
		})
		.unwrap();
	let c3 = builder.build().unwrap().block;
	block_on(client.import(BlockOrigin::Own, c3.clone())).unwrap();
	assert_eq!(blockchain.leaves().unwrap(), vec![a5.hash(), b4.hash(), c3.hash()]);

	// A1 -> D2
	let mut builder = BlockBuilderBuilder::new(&client)
		.on_parent_block(a1.hash())
		.fetch_parent_block_number(&client)
		.unwrap()
		.build()
		.unwrap();
	// this push is required as otherwise D2 has the same hash as B2 and won't get imported
	builder
		.push_transfer(Transfer {
			from: AccountKeyring::Alice.into(),
			to: AccountKeyring::Ferdie.into(),
			amount: 1,
			nonce: 0,
		})
		.unwrap();
	let d2 = builder.build().unwrap().block;
	block_on(client.import(BlockOrigin::Own, d2.clone())).unwrap();
	assert_eq!(blockchain.leaves().unwrap(), vec![a5.hash(), b4.hash(), c3.hash(), d2.hash()]);
}

/// helper to test the `children` implementation for various backends
pub fn test_children_for_backend<B: 'static>(backend: Arc<B>)
where
	B: backend::LocalBackend<substrate_test_runtime::Block>,
{
	// block tree:
	// G -> A1 -> A2 -> A3 -> A4 -> A5
	// 		A1 -> B2 -> B3 -> B4
	// 			  B2 -> C3
	// 		A1 -> D2

	let mut client = TestClientBuilder::with_backend(backend.clone()).build();
	let blockchain = backend.blockchain();
	let genesis_hash = client.chain_info().genesis_hash;
<<<<<<< HEAD

	let genesis_hash = client.chain_info().genesis_hash;
=======
>>>>>>> 5e98803f

	// G -> A1
	let a1 = BlockBuilderBuilder::new(&client)
		.on_parent_block(genesis_hash)
		.fetch_parent_block_number(&client)
		.unwrap()
		.build()
		.unwrap()
		.build()
		.unwrap()
		.block;
	block_on(client.import(BlockOrigin::Own, a1.clone())).unwrap();

	// A1 -> A2
	let a2 = BlockBuilderBuilder::new(&client)
		.on_parent_block(a1.hash())
		.fetch_parent_block_number(&client)
		.unwrap()
		.build()
		.unwrap()
		.build()
		.unwrap()
		.block;
	block_on(client.import(BlockOrigin::Own, a2.clone())).unwrap();

	// A2 -> A3
	let a3 = BlockBuilderBuilder::new(&client)
		.on_parent_block(a2.hash())
		.fetch_parent_block_number(&client)
		.unwrap()
		.build()
		.unwrap()
		.build()
		.unwrap()
		.block;
	block_on(client.import(BlockOrigin::Own, a3.clone())).unwrap();

	// A3 -> A4
	let a4 = BlockBuilderBuilder::new(&client)
		.on_parent_block(a3.hash())
		.fetch_parent_block_number(&client)
		.unwrap()
		.build()
		.unwrap()
		.build()
		.unwrap()
		.block;
	block_on(client.import(BlockOrigin::Own, a4.clone())).unwrap();

	// A4 -> A5
	let a5 = BlockBuilderBuilder::new(&client)
		.on_parent_block(a4.hash())
		.fetch_parent_block_number(&client)
		.unwrap()
		.build()
		.unwrap()
		.build()
		.unwrap()
		.block;
	block_on(client.import(BlockOrigin::Own, a5.clone())).unwrap();

	// A1 -> B2
	let mut builder = BlockBuilderBuilder::new(&client)
		.on_parent_block(a1.hash())
		.fetch_parent_block_number(&client)
		.unwrap()
		.build()
		.unwrap();
	// this push is required as otherwise B2 has the same hash as A2 and won't get imported
	builder
		.push_transfer(Transfer {
			from: AccountKeyring::Alice.into(),
			to: AccountKeyring::Ferdie.into(),
			amount: 41,
			nonce: 0,
		})
		.unwrap();
	let b2 = builder.build().unwrap().block;
	block_on(client.import(BlockOrigin::Own, b2.clone())).unwrap();

	// B2 -> B3
	let b3 = BlockBuilderBuilder::new(&client)
		.on_parent_block(b2.hash())
		.fetch_parent_block_number(&client)
		.unwrap()
		.build()
		.unwrap()
		.build()
		.unwrap()
		.block;
	block_on(client.import(BlockOrigin::Own, b3.clone())).unwrap();

	// B3 -> B4
	let b4 = BlockBuilderBuilder::new(&client)
		.on_parent_block(b3.hash())
		.fetch_parent_block_number(&client)
		.unwrap()
		.build()
		.unwrap()
		.build()
		.unwrap()
		.block;
	block_on(client.import(BlockOrigin::Own, b4)).unwrap();

	// // B2 -> C3
	let mut builder = BlockBuilderBuilder::new(&client)
		.on_parent_block(b2.hash())
		.fetch_parent_block_number(&client)
		.unwrap()
		.build()
		.unwrap();
	// this push is required as otherwise C3 has the same hash as B3 and won't get imported
	builder
		.push_transfer(Transfer {
			from: AccountKeyring::Alice.into(),
			to: AccountKeyring::Ferdie.into(),
			amount: 1,
			nonce: 1,
		})
		.unwrap();
	let c3 = builder.build().unwrap().block;
	block_on(client.import(BlockOrigin::Own, c3.clone())).unwrap();

	// A1 -> D2
	let mut builder = BlockBuilderBuilder::new(&client)
		.on_parent_block(a1.hash())
		.fetch_parent_block_number(&client)
		.unwrap()
		.build()
		.unwrap();
	// this push is required as otherwise D2 has the same hash as B2 and won't get imported
	builder
		.push_transfer(Transfer {
			from: AccountKeyring::Alice.into(),
			to: AccountKeyring::Ferdie.into(),
			amount: 1,
			nonce: 0,
		})
		.unwrap();
	let d2 = builder.build().unwrap().block;
	block_on(client.import(BlockOrigin::Own, d2.clone())).unwrap();

	let genesis_hash = client.chain_info().genesis_hash;

	let children1 = blockchain.children(a4.hash()).unwrap();
	assert_eq!(vec![a5.hash()], children1);

	let children2 = blockchain.children(a1.hash()).unwrap();
	assert_eq!(vec![a2.hash(), b2.hash(), d2.hash()], children2);

	let children3 = blockchain.children(genesis_hash).unwrap();
	assert_eq!(vec![a1.hash()], children3);

	let children4 = blockchain.children(b2.hash()).unwrap();
	assert_eq!(vec![b3.hash(), c3.hash()], children4);
}

pub fn test_blockchain_query_by_number_gets_canonical<B: 'static>(backend: Arc<B>)
where
	B: backend::LocalBackend<substrate_test_runtime::Block>,
{
	// block tree:
	// G -> A1 -> A2 -> A3 -> A4 -> A5
	// 		A1 -> B2 -> B3 -> B4
	// 			  B2 -> C3
	// 		A1 -> D2
	let mut client = TestClientBuilder::with_backend(backend.clone()).build();
	let blockchain = backend.blockchain();
	let genesis_hash = client.chain_info().genesis_hash;
<<<<<<< HEAD

	let genesis_hash = client.chain_info().genesis_hash;
=======
>>>>>>> 5e98803f

	// G -> A1
	let a1 = BlockBuilderBuilder::new(&client)
		.on_parent_block(genesis_hash)
		.fetch_parent_block_number(&client)
		.unwrap()
		.build()
		.unwrap()
		.build()
		.unwrap()
		.block;
	block_on(client.import(BlockOrigin::Own, a1.clone())).unwrap();

	// A1 -> A2
	let a2 = BlockBuilderBuilder::new(&client)
		.on_parent_block(a1.hash())
		.fetch_parent_block_number(&client)
		.unwrap()
		.build()
		.unwrap()
		.build()
		.unwrap()
		.block;
	block_on(client.import(BlockOrigin::Own, a2.clone())).unwrap();

	// A2 -> A3
	let a3 = BlockBuilderBuilder::new(&client)
		.on_parent_block(a2.hash())
		.fetch_parent_block_number(&client)
		.unwrap()
		.build()
		.unwrap()
		.build()
		.unwrap()
		.block;
	block_on(client.import(BlockOrigin::Own, a3.clone())).unwrap();

	// A3 -> A4
	let a4 = BlockBuilderBuilder::new(&client)
		.on_parent_block(a3.hash())
		.fetch_parent_block_number(&client)
		.unwrap()
		.build()
		.unwrap()
		.build()
		.unwrap()
		.block;
	block_on(client.import(BlockOrigin::Own, a4.clone())).unwrap();

	// A4 -> A5
	let a5 = BlockBuilderBuilder::new(&client)
		.on_parent_block(a4.hash())
		.fetch_parent_block_number(&client)
		.unwrap()
		.build()
		.unwrap()
		.build()
		.unwrap()
		.block;
	block_on(client.import(BlockOrigin::Own, a5.clone())).unwrap();

	// A1 -> B2
	let mut builder = BlockBuilderBuilder::new(&client)
		.on_parent_block(a1.hash())
		.fetch_parent_block_number(&client)
		.unwrap()
		.build()
		.unwrap();
	// this push is required as otherwise B2 has the same hash as A2 and won't get imported
	builder
		.push_transfer(Transfer {
			from: AccountKeyring::Alice.into(),
			to: AccountKeyring::Ferdie.into(),
			amount: 41,
			nonce: 0,
		})
		.unwrap();
	let b2 = builder.build().unwrap().block;
	block_on(client.import(BlockOrigin::Own, b2.clone())).unwrap();

	// B2 -> B3
	let b3 = BlockBuilderBuilder::new(&client)
		.on_parent_block(b2.hash())
		.fetch_parent_block_number(&client)
		.unwrap()
		.build()
		.unwrap()
		.build()
		.unwrap()
		.block;
	block_on(client.import(BlockOrigin::Own, b3.clone())).unwrap();

	// B3 -> B4
	let b4 = BlockBuilderBuilder::new(&client)
		.on_parent_block(b3.hash())
		.fetch_parent_block_number(&client)
		.unwrap()
		.build()
		.unwrap()
		.build()
		.unwrap()
		.block;
	block_on(client.import(BlockOrigin::Own, b4)).unwrap();

	// // B2 -> C3
	let mut builder = BlockBuilderBuilder::new(&client)
		.on_parent_block(b2.hash())
		.fetch_parent_block_number(&client)
		.unwrap()
		.build()
		.unwrap();
	// this push is required as otherwise C3 has the same hash as B3 and won't get imported
	builder
		.push_transfer(Transfer {
			from: AccountKeyring::Alice.into(),
			to: AccountKeyring::Ferdie.into(),
			amount: 1,
			nonce: 1,
		})
		.unwrap();
	let c3 = builder.build().unwrap().block;
	block_on(client.import(BlockOrigin::Own, c3)).unwrap();

	// A1 -> D2
	let mut builder = BlockBuilderBuilder::new(&client)
		.on_parent_block(a1.hash())
		.fetch_parent_block_number(&client)
		.unwrap()
		.build()
		.unwrap();
	// this push is required as otherwise D2 has the same hash as B2 and won't get imported
	builder
		.push_transfer(Transfer {
			from: AccountKeyring::Alice.into(),
			to: AccountKeyring::Ferdie.into(),
			amount: 1,
			nonce: 0,
		})
		.unwrap();
	let d2 = builder.build().unwrap().block;
	block_on(client.import(BlockOrigin::Own, d2)).unwrap();

	let genesis_hash = client.chain_info().genesis_hash;

	assert_eq!(blockchain.hash(0).unwrap().unwrap(), genesis_hash);
	assert_eq!(blockchain.hash(1).unwrap().unwrap(), a1.hash());
	assert_eq!(blockchain.hash(2).unwrap().unwrap(), a2.hash());
	assert_eq!(blockchain.hash(3).unwrap().unwrap(), a3.hash());
	assert_eq!(blockchain.hash(4).unwrap().unwrap(), a4.hash());
	assert_eq!(blockchain.hash(5).unwrap().unwrap(), a5.hash());
}<|MERGE_RESOLUTION|>--- conflicted
+++ resolved
@@ -32,11 +32,7 @@
 	blockchain::{Backend as BlockChainBackendT, HeaderBackend},
 };
 use sp_consensus::BlockOrigin;
-<<<<<<< HEAD
 use sp_runtime::traits::{Block as BlockT, Header as _};
-=======
-use sp_runtime::traits::Block as BlockT;
->>>>>>> 5e98803f
 use substrate_test_runtime::Transfer;
 
 /// helper to test the `leaves` implementation for various backends
@@ -228,11 +224,6 @@
 	let mut client = TestClientBuilder::with_backend(backend.clone()).build();
 	let blockchain = backend.blockchain();
 	let genesis_hash = client.chain_info().genesis_hash;
-<<<<<<< HEAD
-
-	let genesis_hash = client.chain_info().genesis_hash;
-=======
->>>>>>> 5e98803f
 
 	// G -> A1
 	let a1 = BlockBuilderBuilder::new(&client)
@@ -402,11 +393,6 @@
 	let mut client = TestClientBuilder::with_backend(backend.clone()).build();
 	let blockchain = backend.blockchain();
 	let genesis_hash = client.chain_info().genesis_hash;
-<<<<<<< HEAD
-
-	let genesis_hash = client.chain_info().genesis_hash;
-=======
->>>>>>> 5e98803f
 
 	// G -> A1
 	let a1 = BlockBuilderBuilder::new(&client)
