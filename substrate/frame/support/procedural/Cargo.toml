--- conflicted
+++ resolved
@@ -29,22 +29,14 @@
 macro_magic = { version = "0.5.0", features = ["proc_support"] }
 proc-macro-warning = { version = "1.0.0", default-features = false }
 expander = "2.0.0"
-<<<<<<< HEAD
-sp-core-hashing = { path = "../../../primitives/core/hashing", default-features = false }
-=======
 sp-crypto-hashing = { path = "../../../primitives/crypto/hashing", default-features = false }
->>>>>>> 6ea472ad
 
 [dev-dependencies]
 regex = "1"
 
 [features]
 default = ["std"]
-<<<<<<< HEAD
-std = ["sp-core-hashing/std"]
-=======
 std = ["sp-crypto-hashing/std"]
->>>>>>> 6ea472ad
 no-metadata-docs = []
 # Generate impl-trait for tuples with the given number of tuples. Will be needed as the number of
 # pallets in a runtime grows. Does increase the compile time!
