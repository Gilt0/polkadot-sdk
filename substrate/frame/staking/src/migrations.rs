--- conflicted
+++ resolved
@@ -114,27 +114,10 @@
 		}
 
 		#[cfg(feature = "try-runtime")]
-<<<<<<< HEAD
-		fn pre_upgrade() -> Result<Vec<u8>, TryRuntimeError> {
-			frame_support::ensure!(
-				Pallet::<T>::on_chain_storage_version() == 13,
-				"Required staking v13 before upgrading to v14."
-			);
-
-			Ok(Default::default())
-		}
-
-		#[cfg(feature = "try-runtime")]
-		fn post_upgrade(_state: Vec<u8>) -> Result<(), TryRuntimeError> {
-			frame_support::ensure!(
-				Pallet::<T>::on_chain_storage_version() == 14,
-				"staking v14 not applied"
-=======
 		fn post_upgrade(_state: Vec<u8>) -> Result<(), TryRuntimeError> {
 			frame_support::ensure!(
 				Pallet::<T>::on_chain_storage_version() >= 14,
 				"v14 not applied"
->>>>>>> a954ca58
 			);
 			Ok(())
 		}
