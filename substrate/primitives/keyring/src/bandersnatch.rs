--- conflicted
+++ resolved
@@ -17,8 +17,6 @@
 
 //! A set of well-known keys used for testing.
 
-use core::ops::Deref;
-use lazy_static::lazy_static;
 pub use sp_core::bandersnatch;
 #[cfg(feature = "std")]
 use sp_core::bandersnatch::Signature;
@@ -27,20 +25,10 @@
 	crypto::UncheckedFrom,
 	hex2array, ByteArray, Pair as PairT,
 };
-#[cfg(feature = "std")]
-use std::sync::Mutex;
-
-<<<<<<< HEAD
+
 extern crate alloc;
-use alloc::{
-	collections::btree_map::BTreeMap, fmt, format, str::FromStr, string::String, vec::Vec,
-};
-
-#[cfg(not(feature = "std"))]
-compile_error!("No support for bandersnatch in no-std yet.");
-
-=======
->>>>>>> f6548aee
+use alloc::{fmt, format, str::FromStr, string::String, vec::Vec};
+
 /// Set of test accounts.
 #[derive(
 	Debug, Clone, Copy, PartialEq, Eq, Hash, strum::Display, strum::EnumIter, Ord, PartialOrd,
@@ -146,20 +134,6 @@
 	}
 }
 
-<<<<<<< HEAD
-lazy_static! {
-	static ref PRIVATE_KEYS: Mutex<BTreeMap<Keyring, Pair>> =
-		Mutex::new(Keyring::iter().map(|who| (who, who.pair())).collect());
-	static ref PUBLIC_KEYS: BTreeMap<Keyring, Public> = PRIVATE_KEYS
-		.lock()
-		.unwrap()
-		.iter()
-		.map(|(&who, pair)| (who, pair.public()))
-		.collect();
-}
-
-=======
->>>>>>> f6548aee
 impl From<Keyring> for Public {
 	fn from(k: Keyring) -> Self {
 		Public::unchecked_from(<[u8; PUBLIC_RAW_LEN]>::from(k))
