[package]
name = "sc-consensus-babe-rpc"
version = "0.34.0"
authors.workspace = true
description = "RPC extensions for the BABE consensus algorithm"
edition.workspace = true
license = "GPL-3.0-or-later WITH Classpath-exception-2.0"
homepage = "https://substrate.io"
repository.workspace = true
readme = "README.md"

[lints]
workspace = true

[package.metadata.docs.rs]
targets = ["x86_64-unknown-linux-gnu"]

[dependencies]
<<<<<<< HEAD
jsonrpsee = { version = "0.22", features = ["client-core", "server", "macros"] }
=======
jsonrpsee = { version = "0.22", features = ["client-core", "macros", "server"] }
>>>>>>> 104dc2d7
futures = "0.3.21"
serde = { version = "1.0.195", features = ["derive"] }
thiserror = "1.0"
sc-consensus-babe = { path = ".." }
sc-consensus-epochs = { path = "../../epochs" }
sc-rpc-api = { path = "../../../rpc-api" }
sp-api = { path = "../../../../primitives/api" }
sp-application-crypto = { path = "../../../../primitives/application-crypto" }
sp-blockchain = { path = "../../../../primitives/blockchain" }
sp-consensus = { path = "../../../../primitives/consensus/common" }
sp-consensus-babe = { path = "../../../../primitives/consensus/babe" }
sp-core = { path = "../../../../primitives/core" }
sp-keystore = { path = "../../../../primitives/keystore" }
sp-runtime = { path = "../../../../primitives/runtime" }

[dev-dependencies]
serde_json = "1.0.111"
tokio = "1.22.0"
sc-consensus = { path = "../../common" }
sc-keystore = { path = "../../../keystore" }
sc-transaction-pool-api = { path = "../../../transaction-pool/api" }
sp-keyring = { path = "../../../../primitives/keyring" }
substrate-test-runtime-client = { path = "../../../../test-utils/runtime/client" }<|MERGE_RESOLUTION|>--- conflicted
+++ resolved
@@ -16,11 +16,7 @@
 targets = ["x86_64-unknown-linux-gnu"]
 
 [dependencies]
-<<<<<<< HEAD
-jsonrpsee = { version = "0.22", features = ["client-core", "server", "macros"] }
-=======
 jsonrpsee = { version = "0.22", features = ["client-core", "macros", "server"] }
->>>>>>> 104dc2d7
 futures = "0.3.21"
 serde = { version = "1.0.195", features = ["derive"] }
 thiserror = "1.0"
