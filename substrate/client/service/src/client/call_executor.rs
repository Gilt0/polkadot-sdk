// This file is part of Substrate.

// Copyright (C) Parity Technologies (UK) Ltd.
// SPDX-License-Identifier: GPL-3.0-or-later WITH Classpath-exception-2.0

// This program is free software: you can redistribute it and/or modify
// it under the terms of the GNU General Public License as published by
// the Free Software Foundation, either version 3 of the License, or
// (at your option) any later version.

// This program is distributed in the hope that it will be useful,
// but WITHOUT ANY WARRANTY; without even the implied warranty of
// MERCHANTABILITY or FITNESS FOR A PARTICULAR PURPOSE. See the
// GNU General Public License for more details.

// You should have received a copy of the GNU General Public License
// along with this program. If not, see <https://www.gnu.org/licenses/>.

use super::{client::ClientConfig, wasm_override::WasmOverride, wasm_substitutes::WasmSubstitutes};
use sc_client_api::{
	backend, call_executor::CallExecutor, execution_extensions::ExecutionExtensions, HeaderBackend,
};
use sc_executor::{RuntimeVersion, RuntimeVersionOf};
use sp_api::ProofRecorder;
use sp_core::traits::{CallContext, CodeExecutor, RuntimeCode};
use sp_externalities::Extensions;
use sp_runtime::{
	generic::BlockId,
	traits::{Block as BlockT, HashingFor},
};
use sp_state_machine::{backend::AsTrieBackend, Ext, OverlayedChanges, StateMachine, StorageProof};
use std::{cell::RefCell, sync::Arc};

/// Call executor that executes methods locally, querying all required
/// data from local backend.
pub struct LocalCallExecutor<Block: BlockT, B, E> {
	backend: Arc<B>,
	executor: E,
	wasm_override: Arc<Option<WasmOverride>>,
	wasm_substitutes: WasmSubstitutes<Block, E, B>,
	execution_extensions: Arc<ExecutionExtensions<Block>>,
}

impl<Block: BlockT, B, E> LocalCallExecutor<Block, B, E>
where
	E: CodeExecutor + RuntimeVersionOf + Clone + 'static,
	B: backend::Backend<Block>,
{
	/// Creates new instance of local call executor.
	pub fn new(
		backend: Arc<B>,
		executor: E,
		client_config: ClientConfig<Block>,
		execution_extensions: ExecutionExtensions<Block>,
	) -> sp_blockchain::Result<Self> {
		let wasm_override = client_config
			.wasm_runtime_overrides
			.as_ref()
			.map(|p| WasmOverride::new(p.clone(), &executor))
			.transpose()?;

		let wasm_substitutes = WasmSubstitutes::new(
			client_config.wasm_runtime_substitutes,
			executor.clone(),
			backend.clone(),
		)?;

		Ok(LocalCallExecutor {
			backend,
			executor,
			wasm_override: Arc::new(wasm_override),
			wasm_substitutes,
			execution_extensions: Arc::new(execution_extensions),
		})
	}

	/// Check if local runtime code overrides are enabled and one is available
	/// for the given `BlockId`. If yes, return it; otherwise return the same
	/// `RuntimeCode` instance that was passed.
	fn check_override<'a>(
		&'a self,
		onchain_code: RuntimeCode<'a>,
		state: &B::State,
		hash: Block::Hash,
	) -> sp_blockchain::Result<(RuntimeCode<'a>, RuntimeVersion)>
	where
		Block: BlockT,
		B: backend::Backend<Block>,
	{
		let on_chain_version = self.on_chain_runtime_version(&onchain_code, state)?;
		let code_and_version = if let Some(d) = self.wasm_override.as_ref().as_ref().and_then(|o| {
			o.get(
				&on_chain_version.spec_version,
				onchain_code.heap_pages,
				&on_chain_version.spec_name,
			)
		}) {
			log::debug!(target: "wasm_overrides", "using WASM override for block {}", hash);
			d
		} else if let Some(s) =
			self.wasm_substitutes
				.get(on_chain_version.spec_version, onchain_code.heap_pages, hash)
		{
			log::debug!(target: "wasm_substitutes", "Using WASM substitute for block {:?}", hash);
			s
		} else {
			log::debug!(
				target: "wasm_overrides",
				"Neither WASM override nor substitute available for block {hash}, using onchain code",
			);
			(onchain_code, on_chain_version)
		};

		Ok(code_and_version)
	}

	/// Returns the on chain runtime version.
	fn on_chain_runtime_version(
		&self,
		code: &RuntimeCode,
		state: &B::State,
	) -> sp_blockchain::Result<RuntimeVersion> {
		let mut overlay = OverlayedChanges::default();

		let mut ext = Ext::new(&mut overlay, state, None);

		self.executor
			.runtime_version(&mut ext, code)
			.map_err(|e| sp_blockchain::Error::VersionInvalid(e.to_string()))
	}
}

impl<Block: BlockT, B, E> Clone for LocalCallExecutor<Block, B, E>
where
	E: Clone,
{
	fn clone(&self) -> Self {
		LocalCallExecutor {
			backend: self.backend.clone(),
			executor: self.executor.clone(),
			wasm_override: self.wasm_override.clone(),
			wasm_substitutes: self.wasm_substitutes.clone(),
			execution_extensions: self.execution_extensions.clone(),
		}
	}
}

impl<B, E, Block> CallExecutor<Block> for LocalCallExecutor<Block, B, E>
where
	B: backend::Backend<Block>,
	E: CodeExecutor + RuntimeVersionOf + Clone + 'static,
	Block: BlockT,
{
	type Error = E::Error;

	type Backend = B;

	fn execution_extensions(&self) -> &ExecutionExtensions<Block> {
		&self.execution_extensions
	}

	fn call(
		&self,
		at_hash: Block::Hash,
		method: &str,
		call_data: &[u8],
		context: CallContext,
	) -> sp_blockchain::Result<Vec<u8>> {
		let mut changes = OverlayedChanges::default();
		let at_number =
			self.backend.blockchain().expect_block_number_from_id(&BlockId::Hash(at_hash))?;
		let state = self.backend.state_at(at_hash)?;

		let state_runtime_code = sp_state_machine::backend::BackendRuntimeCode::new(&state);
		let runtime_code =
			state_runtime_code.runtime_code().map_err(sp_blockchain::Error::RuntimeCode)?;

		let runtime_code = self.check_override(runtime_code, &state, at_hash)?.0;

		let mut extensions = self.execution_extensions.extensions(at_hash, at_number, None);

		let mut sm = StateMachine::new(
			&state,
			&mut changes,
			&self.executor,
			method,
			call_data,
			&mut extensions,
			&runtime_code,
			context,
		)
		.set_parent_hash(at_hash);

		sm.execute().map_err(Into::into)
	}

	fn contextual_call(
		&self,
		at_hash: Block::Hash,
		method: &str,
		call_data: &[u8],
		changes: &RefCell<OverlayedChanges<HashingFor<Block>>>,
		recorder: &Option<ProofRecorder<Block>>,
		call_context: CallContext,
		extensions: &RefCell<Extensions>,
	) -> Result<Vec<u8>, sp_blockchain::Error> {
		let state = self.backend.state_at(at_hash)?;

		let changes = &mut *changes.borrow_mut();

		// It is important to extract the runtime code here before we create the proof
		// recorder to not record it. We also need to fetch the runtime code from `state` to
		// make sure we use the caching layers.
		let state_runtime_code = sp_state_machine::backend::BackendRuntimeCode::new(&state);

		let runtime_code =
			state_runtime_code.runtime_code().map_err(sp_blockchain::Error::RuntimeCode)?;
		let runtime_code = self.check_override(runtime_code, &state, at_hash)?.0;
		let mut extensions = extensions.borrow_mut();

		match recorder {
			Some(recorder) => {
				let trie_state = state.as_trie_backend();

				let backend = sp_state_machine::TrieBackendBuilder::wrap(&trie_state)
					.with_recorder(recorder.clone())
					.build();

				let mut state_machine = StateMachine::new(
					&backend,
					changes,
					&self.executor,
					method,
					call_data,
					&mut extensions,
					&runtime_code,
					call_context,
				)
				.set_parent_hash(at_hash);
				state_machine.execute()
			},
			None => {
				let mut state_machine = StateMachine::new(
					&state,
					changes,
					&self.executor,
					method,
					call_data,
					&mut extensions,
					&runtime_code,
					call_context,
				)
				.set_parent_hash(at_hash);
				state_machine.execute()
			},
		}
		.map_err(Into::into)
	}

	fn runtime_version(&self, at_hash: Block::Hash) -> sp_blockchain::Result<RuntimeVersion> {
		let state = self.backend.state_at(at_hash)?;
		let state_runtime_code = sp_state_machine::backend::BackendRuntimeCode::new(&state);

		let runtime_code =
			state_runtime_code.runtime_code().map_err(sp_blockchain::Error::RuntimeCode)?;
		self.check_override(runtime_code, &state, at_hash).map(|(_, v)| v)
	}

	fn prove_execution(
		&self,
		at_hash: Block::Hash,
		method: &str,
		call_data: &[u8],
	) -> sp_blockchain::Result<(Vec<u8>, StorageProof)> {
		let at_number =
			self.backend.blockchain().expect_block_number_from_id(&BlockId::Hash(at_hash))?;
		let state = self.backend.state_at(at_hash)?;

		let trie_backend = state.as_trie_backend();

		let state_runtime_code = sp_state_machine::backend::BackendRuntimeCode::new(trie_backend);
		let runtime_code =
			state_runtime_code.runtime_code().map_err(sp_blockchain::Error::RuntimeCode)?;
		let runtime_code = self.check_override(runtime_code, &state, at_hash)?.0;

		sp_state_machine::prove_execution_on_trie_backend(
			trie_backend,
			&mut Default::default(),
			&self.executor,
			method,
			call_data,
			&runtime_code,
<<<<<<< HEAD
			&mut self.execution_extensions.extensions(
				at_hash,
				at_number,
				None,
			),
=======
			&mut self.execution_extensions.extensions(at_hash, at_number, None),
>>>>>>> bb5ecb10
		)
		.map_err(Into::into)
	}
}

impl<B, E, Block> RuntimeVersionOf for LocalCallExecutor<Block, B, E>
where
	E: RuntimeVersionOf,
	Block: BlockT,
{
	fn runtime_version(
		&self,
		ext: &mut dyn sp_externalities::Externalities,
		runtime_code: &sp_core::traits::RuntimeCode,
	) -> Result<sp_version::RuntimeVersion, sc_executor::error::Error> {
		RuntimeVersionOf::runtime_version(&self.executor, ext, runtime_code)
	}
}

impl<Block, B, E> sp_version::GetRuntimeVersionAt<Block> for LocalCallExecutor<Block, B, E>
where
	B: backend::Backend<Block>,
	E: CodeExecutor + RuntimeVersionOf + Clone + 'static,
	Block: BlockT,
{
	fn runtime_version(&self, at: Block::Hash) -> Result<sp_version::RuntimeVersion, String> {
		CallExecutor::runtime_version(self, at).map_err(|e| e.to_string())
	}
}

impl<Block, B, E> sp_version::GetNativeVersion for LocalCallExecutor<Block, B, E>
where
	B: backend::Backend<Block>,
	E: CodeExecutor + sp_version::GetNativeVersion + Clone + 'static,
	Block: BlockT,
{
	fn native_version(&self) -> &sp_version::NativeVersion {
		self.executor.native_version()
	}
}

#[cfg(test)]
mod tests {
	use super::*;
	use backend::Backend;
	use sc_client_api::in_mem;
	use sc_executor::{NativeElseWasmExecutor, WasmExecutor};
	use sp_core::{
		testing::TaskExecutor,
		traits::{FetchRuntimeCode, WrappedRuntimeCode},
	};
	use std::collections::HashMap;
	use substrate_test_runtime_client::{runtime, GenesisInit, LocalExecutorDispatch};

	fn executor() -> NativeElseWasmExecutor<LocalExecutorDispatch> {
		NativeElseWasmExecutor::new_with_wasm_executor(
			WasmExecutor::builder()
				.with_max_runtime_instances(1)
				.with_runtime_cache_size(2)
				.build(),
		)
	}

	#[test]
	fn should_get_override_if_exists() {
		let executor = executor();

		let overrides = crate::client::wasm_override::dummy_overrides();
		let onchain_code = WrappedRuntimeCode(substrate_test_runtime::wasm_binary_unwrap().into());
		let onchain_code = RuntimeCode {
			code_fetcher: &onchain_code,
			heap_pages: Some(128),
			hash: vec![0, 0, 0, 0],
		};

		let backend = Arc::new(in_mem::Backend::<runtime::Block>::new());

		// wasm_runtime_overrides is `None` here because we construct the
		// LocalCallExecutor directly later on
		let client_config = ClientConfig::default();

		let genesis_block_builder = crate::GenesisBlockBuilder::new(
			&substrate_test_runtime_client::GenesisParameters::default().genesis_storage(),
			!client_config.no_genesis,
			backend.clone(),
			executor.clone(),
		)
		.expect("Creates genesis block builder");

		// client is used for the convenience of creating and inserting the genesis block.
		let _client =
			crate::client::new_with_backend::<_, _, runtime::Block, _, runtime::RuntimeApi>(
				backend.clone(),
				executor.clone(),
				genesis_block_builder,
				Box::new(TaskExecutor::new()),
				None,
				None,
				client_config,
			)
			.expect("Creates a client");

		let call_executor = LocalCallExecutor {
			backend: backend.clone(),
			executor: executor.clone(),
			wasm_override: Arc::new(Some(overrides)),
			wasm_substitutes: WasmSubstitutes::new(
				Default::default(),
				executor.clone(),
				backend.clone(),
			)
			.unwrap(),
			execution_extensions: Arc::new(ExecutionExtensions::new(
				None,
				Arc::new(executor.clone()),
			)),
		};

		let check = call_executor
			.check_override(
				onchain_code,
				&backend.state_at(backend.blockchain().info().genesis_hash).unwrap(),
				backend.blockchain().info().genesis_hash,
			)
			.expect("RuntimeCode override")
			.0;

		assert_eq!(Some(vec![2, 2, 2, 2, 2, 2, 2, 2]), check.fetch_runtime_code().map(Into::into));
	}

	#[test]
	fn returns_runtime_version_from_substitute() {
		const SUBSTITUTE_SPEC_NAME: &str = "substitute-spec-name-cool";

		let executor = executor();

		let backend = Arc::new(in_mem::Backend::<runtime::Block>::new());

		// Let's only override the `spec_name` for our testing purposes.
		let substitute = sp_version::embed::embed_runtime_version(
			&substrate_test_runtime::WASM_BINARY_BLOATY.unwrap(),
			sp_version::RuntimeVersion {
				spec_name: SUBSTITUTE_SPEC_NAME.into(),
				..substrate_test_runtime::VERSION
			},
		)
		.unwrap();

		let client_config = crate::client::ClientConfig {
			wasm_runtime_substitutes: vec![(0, substitute)].into_iter().collect::<HashMap<_, _>>(),
			..Default::default()
		};

		let genesis_block_builder = crate::GenesisBlockBuilder::new(
			&substrate_test_runtime_client::GenesisParameters::default().genesis_storage(),
			!client_config.no_genesis,
			backend.clone(),
			executor.clone(),
		)
		.expect("Creates genesis block builder");

		// client is used for the convenience of creating and inserting the genesis block.
		let client =
			crate::client::new_with_backend::<_, _, runtime::Block, _, runtime::RuntimeApi>(
				backend.clone(),
				executor.clone(),
				genesis_block_builder,
				Box::new(TaskExecutor::new()),
				None,
				None,
				client_config,
			)
			.expect("Creates a client");

		let version = client.runtime_version_at(client.chain_info().genesis_hash).unwrap();

		assert_eq!(SUBSTITUTE_SPEC_NAME, &*version.spec_name);
	}
}<|MERGE_RESOLUTION|>--- conflicted
+++ resolved
@@ -290,15 +290,7 @@
 			method,
 			call_data,
 			&runtime_code,
-<<<<<<< HEAD
-			&mut self.execution_extensions.extensions(
-				at_hash,
-				at_number,
-				None,
-			),
-=======
 			&mut self.execution_extensions.extensions(at_hash, at_number, None),
->>>>>>> bb5ecb10
 		)
 		.map_err(Into::into)
 	}
