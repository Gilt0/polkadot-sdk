--- conflicted
+++ resolved
@@ -19,11 +19,7 @@
 codec = { package = "parity-scale-codec", version = "3.6.1" }
 futures = "0.3.21"
 jsonrpsee = { version = "0.22", features = ["server"] }
-<<<<<<< HEAD
-log = { workspace = true, default-features = true }
-=======
 log = "0.4.17"
->>>>>>> 104dc2d7
 parking_lot = "0.12.1"
 serde_json = "1.0.111"
 sc-block-builder = { path = "../block-builder" }
